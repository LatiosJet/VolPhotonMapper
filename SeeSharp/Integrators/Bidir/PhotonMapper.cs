﻿using SeeSharp.Geometry;
using SeeSharp.Sampling;
using SimpleImageIO;
using System;
using System.Collections.Generic;
using System.Numerics;
using System.Threading.Tasks;
using TinyEmbree;

namespace SeeSharp.Integrators.Bidir {
    /// <summary>
    /// A pure photon mapper in its most naive form: merging at the first camera vertex with a fixed radius
    /// computed from a fraction of the scene size.
    /// </summary>
    public class PhotonMapper : Integrator {
        /// <summary>
        /// Number of iterations to render.
        /// </summary>
        public int NumIterations = 2;

        /// <summary>
        /// Number of light paths in each iteration.
        /// </summary>
        public int NumLightPaths = 0;

        /// <summary>
        /// Seed for the random samples used to generate the photons
        /// </summary>
        public uint BaseSeedLight = 0xC030114u;

        /// <summary>
        /// Seed for the random samples used to generate the camera rays
        /// </summary>
        public uint BaseSeedCamera = 0x13C0FEFEu;

        /// <summary>
        /// The scene that is currently rendered
        /// </summary>
        protected Scene scene;

        /// <summary>
        /// Generates and stores the light paths / photons
        /// </summary>
        protected LightPathCache lightPaths;

        readonly TinyEmbree.NearestNeighborSearch photonMap = new();

        /// <inheritdoc />
        public override void Render(Scene scene) {
            this.scene = scene;

            if (NumLightPaths <= 0) {
                NumLightPaths = scene.FrameBuffer.Width * scene.FrameBuffer.Height;
            }

            lightPaths = new LightPathCache {
                MaxDepth = MaxDepth,
                NumPaths = NumLightPaths,
                Scene = scene,
                BaseSeed = BaseSeedLight
            };

            for (uint iter = 0; iter < NumIterations; ++iter) {
                scene.FrameBuffer.StartIteration();
                lightPaths.TraceAllPaths(iter, null);
                ProcessPathCache();
                TraceAllCameraPaths(iter);
                scene.FrameBuffer.EndIteration();
                photonMap.Clear();
            }
        }

        List<(int PathIndex, int VertexIndex)> photons = new();

        /// <summary>
        /// Builds the photon map from the cached light paths
        /// </summary>
        protected virtual void ProcessPathCache() {
            int index = 0;
            photons = new();
            for (int i = 0; i < lightPaths.NumPaths; ++i) {
                for (int k = 1; k < lightPaths.PathCache.Length(i); ++k) {
                    var vertex = lightPaths.PathCache[i, k];
                    if (vertex.Depth >= 1 && vertex.Weight != RgbColor.Black) {
                        photonMap.AddPoint(vertex.Point.Position, index++);
                        photons.Add((i, k));
                    }
                }
            }
            photonMap.Build();
        }

<<<<<<< HEAD
        RgbColor Merge(float radius, SurfacePoint hit, Vector3 outDir, int pathIdx, int vertIdx) {
=======
        RgbColor Merge(float radius, SurfacePoint hit, Vector3 outDir, int pathIdx, int vertIdx, float distSqr,
                       float radiusSquared) {
>>>>>>> c1f214e1
            // Compute the contribution of the photon
            var photon = lightPaths.PathCache[pathIdx, vertIdx];
            var ancestor = lightPaths.PathCache[pathIdx, photon.AncestorId];
            var dirToAncestor = Vector3.Normalize(ancestor.Point.Position - photon.Point.Position);
            var bsdfValue = photon.Point.Material.Evaluate(hit, outDir, dirToAncestor, false);
            var photonContrib = photon.Weight * bsdfValue / NumLightPaths;

            float distSqr = (photon.Point.Position - hit.Position).LengthSquared();

            // Epanechnikov kernel
            photonContrib *= (radiusSquared - distSqr) * 2.0f / (radiusSquared * radiusSquared * MathF.PI);

            return photonContrib;
        }

        /// <summary>
        /// Computes the estimated radiance travelling along a sampled camera ray
        /// </summary>
        /// <param name="pixel">Position on the image plane</param>
        /// <param name="ray">Ray sampled from the camera</param>
        /// <param name="weight">Contribution of the ray to the image, multiplied with the radiance</param>
        /// <param name="rng">Random number generator</param>
        /// <returns>Pixel value estimate</returns>
        protected virtual RgbColor EstimatePixelValue(Vector2 pixel, Ray ray, RgbColor weight, RNG rng) {
            // Trace the primary ray into the scene
            var hit = scene.Raytracer.Trace(ray);
            if (!hit)
                return scene.Background?.EmittedRadiance(ray.Direction) ?? RgbColor.Black;

            // Gather nearby photons
            float radius = scene.Radius / 100.0f;
            RgbColor estimate = RgbColor.Black;
            photonMap.ForAllNearest(hit.Position, int.MaxValue, radius, (position, idx, distance) => {
                estimate += Merge(radius, hit, -ray.Direction, photons[idx].PathIndex, photons[idx].VertexIndex);
            });
            // int[] nearest = photonMap.QueryNearest(hit.Position, int.MaxValue, radius);

            // if (nearest is not null) {
            //     foreach (int idx in nearest) {

            //     }
            // }
            // RgbColor estimate = photonMap.Accumulate(radius, hit, -ray.Direction, Merge, radius);

            // Add contribution from directly visible light sources
            var light = scene.QueryEmitter(hit);
            if (light != null) {
                estimate += light.EmittedRadiance(hit, -ray.Direction);
            }

            return estimate;
        }

        private void RenderPixel(uint row, uint col, RNG rng) {
            // Sample a ray from the camera
            var offset = rng.NextFloat2D();
            var filmSample = new Vector2(col, row) + offset;
            var cameraRay = scene.Camera.GenerateRay(filmSample, rng);
            var value = EstimatePixelValue(filmSample, cameraRay.Ray, cameraRay.Weight, rng);
            scene.FrameBuffer.Splat(col, row, value);
        }

        private void TraceAllCameraPaths(uint iter) {
            Parallel.For(0, scene.FrameBuffer.Height,
                row => {
                    var rng = new RNG(BaseSeedCamera, (uint)row, iter);
                    for (uint col = 0; col < scene.FrameBuffer.Width; ++col) {
                        RenderPixel((uint)row, col, rng);
                    }
                }
            );
        }
    }
}<|MERGE_RESOLUTION|>--- conflicted
+++ resolved
@@ -90,12 +90,8 @@
             photonMap.Build();
         }
 
-<<<<<<< HEAD
-        RgbColor Merge(float radius, SurfacePoint hit, Vector3 outDir, int pathIdx, int vertIdx) {
-=======
         RgbColor Merge(float radius, SurfacePoint hit, Vector3 outDir, int pathIdx, int vertIdx, float distSqr,
                        float radiusSquared) {
->>>>>>> c1f214e1
             // Compute the contribution of the photon
             var photon = lightPaths.PathCache[pathIdx, vertIdx];
             var ancestor = lightPaths.PathCache[pathIdx, photon.AncestorId];
